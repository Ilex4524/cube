/* eslint-disable no-restricted-syntax */
import { get } from 'env-var';
import { displayCLIWarning } from './cli';

export class InvalidConfiguration extends Error {
  public constructor(key: string, value: any, description: string) {
    super(`Value "${value}" is not valid for ${key}. ${description}`);
  }
}

export function convertTimeStrToMs(
  input: string,
  envName: string,
  description: string = 'Must be a number in seconds or duration string (1s, 1m, 1h).',
) {
  if (/^\d+$/.test(input)) {
    return parseInt(input, 10);
  }

  if (input.length > 1) {
    // eslint-disable-next-line default-case
    switch (input.slice(-1).toLowerCase()) {
      case 'h':
        return parseInt(input.slice(0, -1), 10) * 60 * 60;
      case 'm':
        return parseInt(input.slice(0, -1), 10) * 60;
      case 's':
        return parseInt(input.slice(0, -1), 10);
    }
  }

  throw new InvalidConfiguration(envName, input, description);
}

export function asPortNumber(input: number, envName: string) {
  if (input < 0) {
    throw new InvalidConfiguration(envName, input, 'Should be a positive integer.');
  }

  if (input > 65535) {
    throw new InvalidConfiguration(envName, input, 'Should be lower or equal than 65535.');
  }

  return input;
}

/**
 * Multiple data sources cache.
 */
let dataSourcesCache: string[];

/**
 * Determines whether multiple data sources were declared or not.
 */
function isMultipleDataSources(): boolean {
  // eslint-disable-next-line no-use-before-define
  dataSourcesCache = dataSourcesCache || getEnv('dataSources');
  return dataSourcesCache.length > 0;
}

/**
 * Returns the specified data source if assertions are passed, throws
 * an error otherwise.
 * @param dataSource The data source to assert.
 */
export function assertDataSource(dataSource = 'default'): string {
  if (!isMultipleDataSources()) {
    return dataSource;
  } else if (dataSourcesCache.indexOf(dataSource) >= 0) {
    return dataSource;
  } else {
    throw new Error(
      `The ${
        dataSource
      } data source is missing in the declared CUBEJS_DATASOURCES.`
    );
  }
}

/**
 * Returns data source specific environment variable name.
 * @param origin Origin environment variable name.
 * @param dataSource Data source name.
 */
export function keyByDataSource(origin: string, dataSource?: string): string {
  if (dataSource) assertDataSource(dataSource);
  if (!isMultipleDataSources() || dataSource === 'default') {
    return origin;
  } else if (!dataSource) {
    return origin;
  } else {
    const s = origin.split('CUBEJS_');
    if (s.length === 2) {
      return `CUBEJS_DS_${dataSource.toUpperCase()}_${s[1]}`;
    } else {
      throw new Error(
        `The ${
          origin
        } environment variable can not be converted for the ${
          dataSource
        } data source.`
      );
    }
  }
}

function asPortOrSocket(input: string, envName: string): number | string {
  if (/^-?\d+$/.test(input)) {
    return asPortNumber(parseInt(input, 10), envName);
  }

  // @todo Can we check that path for socket is valid?
  return input;
}

function asFalseOrPort(input: string, envName: string): number | false {
  if (input.toLowerCase() === 'false' || input === '0' || input === undefined) {
    return false;
  }

  return asPortNumber(parseInt(input, 10), envName);
}

function asBoolOrTime(input: string, envName: string): number | boolean {
  if (input.toLowerCase() === 'true') {
    return true;
  }

  if (input.toLowerCase() === 'false' || input === '0') {
    return false;
  }

  return convertTimeStrToMs(
    input,
    envName,
    'Should be boolean or number (in seconds) or string in time format (1s, 1m, 1h)'
  );
}

let legacyRedisPasswordAlerted: boolean = false;
let legacyRedisUrlAlerted: boolean = false;
let legacyRedisTlsAlerted: boolean = false;

const variables: Record<string, (...args: any) => any> = {
  devMode: () => get('CUBEJS_DEV_MODE')
    .default('false')
    .asBoolStrict(),
  port: () => asPortOrSocket(process.env.PORT || '4000', 'PORT'),
  tls: () => get('CUBEJS_ENABLE_TLS')
    .default('false')
    .asBoolStrict(),
  webSockets: () => get('CUBEJS_WEB_SOCKETS')
    .default('false')
    .asBoolStrict(),
  rollupOnlyMode: () => get('CUBEJS_ROLLUP_ONLY')
    .default('false')
    .asBoolStrict(),
  refreshWorkerMode: () => {
    const refreshWorkerMode = get('CUBEJS_REFRESH_WORKER').asBool();
    if (refreshWorkerMode !== undefined) {
      return refreshWorkerMode;
    }

    // @deprecated Please use CUBEJS_REFRESH_WORKER
    const scheduledRefresh = get('CUBEJS_SCHEDULED_REFRESH').asBool();
    if (scheduledRefresh !== undefined) {
      return scheduledRefresh;
    }

    // @deprecated Please use CUBEJS_REFRESH_WORKER
    if (process.env.CUBEJS_SCHEDULED_REFRESH_TIMER) {
      return asBoolOrTime(process.env.CUBEJS_SCHEDULED_REFRESH_TIMER, 'CUBEJS_SCHEDULED_REFRESH_TIMER');
    }

    // It's true by default for development
    return process.env.NODE_ENV !== 'production';
  },
  preAggregationsBuilder: () => get('CUBEJS_PRE_AGGREGATIONS_BUILDER').asBool(),
  gracefulShutdown: () => get('CUBEJS_GRACEFUL_SHUTDOWN')
    .asIntPositive(),
  dockerImageVersion: () => get('CUBEJS_DOCKER_IMAGE_VERSION')
    .asString(),
  concurrency: () => get('CUBEJS_CONCURRENCY').asInt(),
  // It's only excepted for CI, nothing else.
  internalExceptions: () => get('INTERNAL_EXCEPTIONS_YOU_WILL_BE_FIRED')
    .default('false')
    .asEnum(['exit', 'log', 'false']),
  preAggregationsSchema: () => get('CUBEJS_PRE_AGGREGATIONS_SCHEMA')
    .asString(),
  maxPartitionsPerCube: () => get('CUBEJS_MAX_PARTITIONS_PER_CUBE')
    .default('10000')
    .asInt(),

  /** ****************************************************************
   * Common db options                                               *
   ***************************************************************** */

  /**
   * Configured datasources.
   */
  dataSources: (): string[] => {
    const dataSources = process.env.CUBEJS_DATASOURCES;
    if (dataSources) {
      return dataSources.trim().split(',').map(ds => ds.trim());
    }
    return [];
  },

  /**
   * Driver type.
   */
  dbType: ({
    dataSource,
  }: {
    dataSource: string,
  }) => (
    process.env[keyByDataSource('CUBEJS_DB_TYPE', dataSource)]
  ),

  /**
   * Use SSL connection flag.
   */
  dbSsl: ({
    dataSource,
  }: {
    dataSource: string,
  }) => {
    const val = process.env[
      keyByDataSource('CUBEJS_DB_SSL', dataSource)
    ] || 'false';
    if (val.toLocaleLowerCase() === 'true') {
      return true;
    } else if (val.toLowerCase() === 'false') {
      return false;
    } else {
      throw new TypeError(
        `The ${
          keyByDataSource('CUBEJS_DB_SSL', dataSource)
        } must be either 'true' or 'false'.`
      );
    }
  },

  /**
   * Reject unauthorized SSL connection flag.
   */
  dbSslRejectUnauthorized: ({
    dataSource,
  }: {
    dataSource: string,
  }) => {
    const val = process.env[
      keyByDataSource('CUBEJS_DB_SSL_REJECT_UNAUTHORIZED', dataSource)
    ] || 'false';
    if (val.toLocaleLowerCase() === 'true') {
      return true;
    } else if (val.toLowerCase() === 'false') {
      return false;
    } else {
      throw new TypeError(
        `The ${
          keyByDataSource('CUBEJS_DB_SSL_REJECT_UNAUTHORIZED', dataSource)
        } must be either 'true' or 'false'.`
      );
    }
  },

  /**
   * Database URL.
   */
  dbUrl: ({
    dataSource,
  }: {
    dataSource: string,
  }) => (
    process.env[
      keyByDataSource('CUBEJS_DB_URL', dataSource)
    ]
  ),

  /**
   * Database host.
   */
  dbHost: ({
    dataSource,
  }: {
    dataSource: string,
  }) => (
    process.env[
      keyByDataSource('CUBEJS_DB_HOST', dataSource)
    ]
  ),

  /**
   * Database domain.
   */
  dbDomain: ({
    dataSource,
  }: {
    dataSource: string,
  }) => (
    process.env[keyByDataSource('CUBEJS_DB_DOMAIN', dataSource)]
  ),

  /**
   * Database port.
   */
  dbPort: ({
    dataSource,
  }: {
    dataSource: string,
  }) => (
    process.env[keyByDataSource('CUBEJS_DB_PORT', dataSource)]
      ? parseInt(
        `${
          process.env[keyByDataSource('CUBEJS_DB_PORT', dataSource)]
        }`,
        10,
      )
      : undefined
  ),

  /**
   * Database socket path.
   */
  dbSocketPath: ({
    dataSource,
  }: {
    dataSource: string,
  }) => (
    process.env[keyByDataSource('CUBEJS_DB_SOCKET_PATH', dataSource)]
  ),

  /**
   * Database user.
   */
  dbUser: ({
    dataSource,
  }: {
    dataSource: string,
  }) => (
    process.env[keyByDataSource('CUBEJS_DB_USER', dataSource)]
  ),

  /**
   * Database pass.
   */
  dbPass: ({
    dataSource,
  }: {
    dataSource: string,
  }) => (
    process.env[keyByDataSource('CUBEJS_DB_PASS', dataSource)]
  ),
  
  /**
   * Database name.
   */
  dbName: ({
    required,
    dataSource,
  }: {
    dataSource: string,
    required?: boolean,
  }) => {
    const val = process.env[
      keyByDataSource('CUBEJS_DB_NAME', dataSource)
    ];
    if (required && !val) {
      throw new Error(
        `The ${
          keyByDataSource('CUBEJS_DB_NAME', dataSource)
        } is required and missing.`
      );
    }
    return val;
  },
  
  /**
   * Database name.
   * @deprecated
   */
  dbSchema: ({
    required,
    dataSource,
  }: {
    dataSource: string,
    required?: boolean,
  }) => {
    console.warn(
      `The ${
        keyByDataSource('CUBEJS_DB_SCHEMA', dataSource)
      } is deprecated. Please, use the ${
        keyByDataSource('CUBEJS_DB_NAME', dataSource)
      } instead.`
    );
    const val = process.env[
      keyByDataSource('CUBEJS_DB_SCHEMA', dataSource)
    ];
    if (required && !val) {
      throw new Error(
        `The ${
          keyByDataSource('CUBEJS_DB_SCHEMA', dataSource)
        } is required and missing.`
      );
    }
    return val;
  },
  
  /**
   * Database name.
   * @deprecated
   */
  dbDatabase: ({
    required,
    dataSource,
  }: {
    dataSource: string,
    required?: boolean,
  }) => {
    console.warn(
      `The ${
        keyByDataSource('CUBEJS_DATABASE', dataSource)
      } is deprecated. Please, use the ${
        keyByDataSource('CUBEJS_DB_NAME', dataSource)
      } instead.`
    );
    const val = process.env[
      keyByDataSource('CUBEJS_DATABASE', dataSource)
    ];
    if (required && !val) {
      throw new Error(
        `The ${
          keyByDataSource('CUBEJS_DATABASE', dataSource)
        } is required and missing.`
      );
    }
    return val;
  },

  /**
   * Database max pool size.
   */
  dbMaxPoolSize: ({
    dataSource,
  }: {
    dataSource: string,
  }) => (
    process.env[keyByDataSource('CUBEJS_DB_MAX_POOL', dataSource)]
      ? parseInt(
        `${
          process.env[
            keyByDataSource('CUBEJS_DB_MAX_POOL', dataSource)
          ]
        }`,
        10,
      )
      : undefined
  ),

  /**
   * Max polling interval. Currenly used in BigQuery and Databricks.
   * TODO: clarify this env.
   */
  dbPollMaxInterval: ({
    dataSource,
  }: {
    dataSource: string,
  }) => {
    const key = keyByDataSource('CUBEJS_DB_POLL_MAX_INTERVAL', dataSource);
    const value = process.env[key] || '5s';
    return convertTimeStrToMs(value, key);
  },

  /**
   * Polling timeout. Currenly used in BigQuery, Dremio and Athena.
   * TODO: clarify this env.
   */
  dbPollTimeout: ({
    dataSource,
  }: {
    dataSource: string,
  }) => {
    const key = keyByDataSource('CUBEJS_DB_POLL_TIMEOUT', dataSource);
    const value = process.env[key];
    if (value) {
      return convertTimeStrToMs(value, key);
    } else {
      return null;
    }
  },

  /**
   * Query timeout. Currenly used in BigQuery, Dremio, Postgres, Snowflake
   * and Athena drivers and the orchestrator (queues, pre-aggs). For the
   * orchestrator this variable did not split by the datasource.
   *
   * TODO (buntarb): check the possibility to split this for the
   * orchestrator. This will allows us to make dataSource required.
   */
  dbQueryTimeout: ({
    dataSource,
  }: {
    dataSource?: string,
  } = {}) => {
    const key = keyByDataSource('CUBEJS_DB_QUERY_TIMEOUT', dataSource);
    const value = process.env[key] || '10m';
    return convertTimeStrToMs(value, key);
  },

  /** ****************************************************************
   * JDBC options                                                    *
   ***************************************************************** */

  /**
   * JDBC URL.
   */
  jdbcUrl: ({
    dataSource,
  }: {
    dataSource: string,
  }) => (
    process.env[keyByDataSource('CUBEJS_JDBC_URL', dataSource)]
  ),

  /**
   * JDBC driver.
   */
  jdbcDriver: ({
    dataSource,
  }: {
    dataSource: string,
  }) => (
    process.env[keyByDataSource('CUBEJS_JDBC_DRIVER', dataSource)]
  ),

  /** ****************************************************************
   * Export Bucket options                                           *
   ***************************************************************** */
  
  /**
   * Export bucket storage type.
   */
  dbExportBucketType: ({
    supported,
    dataSource,
  }: {
    supported: ('s3' | 'gcp' | 'azure')[],
    dataSource: string,
  }) => {
    const val = process.env[
      keyByDataSource('CUBEJS_DB_EXPORT_BUCKET_TYPE', dataSource)
    ];
    if (
      val &&
      supported &&
      supported.indexOf(<'s3' | 'gcp' | 'azure'>val) === -1
    ) {
      throw new TypeError(
        `The ${
          keyByDataSource('CUBEJS_DB_EXPORT_BUCKET_TYPE', dataSource)
        } must be one of the [${supported.join(', ')}].`
      );
    }
    return val;
  },
<<<<<<< HEAD
  maxPartitionsPerCube: () => get('CUBEJS_MAX_PARTITIONS_PER_CUBE')
    .default('10000')
    .asInt(),
  // Common db options
  dbName: ({ required }: { required?: boolean }) => get('CUBEJS_DB_NAME')
    .required(required)
    .asString(),
  dbCatalog: () => get('CUBEJS_DB_CATALOG').asString(),
  // Export Bucket options
  dbExportBucketType: ({ supported }: { supported: ('s3' | 'gcp' | 'azure')[] }) => get('CUBEJS_DB_EXPORT_BUCKET_TYPE')
    .asEnum(supported),
  dbExportBucket: () => get('CUBEJS_DB_EXPORT_BUCKET')
    .asString(),
  dbExportBucketMountDir: () => get('CUBEJS_DB_EXPORT_BUCKET_MOUNT_DIR')
    .asString(),
  // Export bucket options for AWS S3
  dbExportBucketAwsKey: () => get('CUBEJS_DB_EXPORT_BUCKET_AWS_KEY')
    .asString(),
  dbExportBucketAwsSecret: () => get('CUBEJS_DB_EXPORT_BUCKET_AWS_SECRET')
    .asString(),
  dbExportBucketAwsRegion: () => get('CUBEJS_DB_EXPORT_BUCKET_AWS_REGION')
    .asString(),
  // Export bucket options for Integration based
  dbExportIntegration: () => get('CUBEJS_DB_EXPORT_INTEGRATION')
    .asString(),
  // Export bucket options for GCS
  dbExportGCSCredentials: () => {
    const credentials = get('CUBEJS_DB_EXPORT_GCS_CREDENTIALS')
      .asString();
=======

  /**
   * Export bucket storage URI.
   */
  dbExportBucket: ({
    dataSource,
  }: {
    dataSource: string,
  }) => (
    process.env[keyByDataSource('CUBEJS_DB_EXPORT_BUCKET', dataSource)]
  ),

  /**
   * Mounted export bucket directory for the cases, when the storage
   * mounted to the datasource.
   */
  dbExportBucketMountDir: ({
    dataSource,
  }: {
    dataSource: string,
  }) => (
    process.env[
      keyByDataSource('CUBEJS_DB_EXPORT_BUCKET_MOUNT_DIR', dataSource)
    ]
  ),

  /**
   * AWS Key for the AWS based export bucket srorage.
   */
  dbExportBucketAwsKey: ({
    dataSource,
  }: {
    dataSource: string,
  }) => (
    process.env[
      keyByDataSource('CUBEJS_DB_EXPORT_BUCKET_AWS_KEY', dataSource)
    ]
  ),

  /**
   * AWS Secret for the AWS based export bucket srorage.
   */
  dbExportBucketAwsSecret: ({
    dataSource,
  }: {
    dataSource: string,
  }) => (
    process.env[
      keyByDataSource('CUBEJS_DB_EXPORT_BUCKET_AWS_SECRET', dataSource)
    ]
  ),

  /**
   * AWS Region for the AWS based export bucket srorage.
   */
  dbExportBucketAwsRegion: ({
    dataSource,
  }: {
    dataSource: string,
  }) => (
    process.env[
      keyByDataSource('CUBEJS_DB_EXPORT_BUCKET_AWS_REGION', dataSource)
    ]
  ),

  /**
   * Azure Key for the Azure based export bucket srorage.
   */
  dbExportBucketAzureKey: ({
    dataSource,
  }: {
    dataSource: string,
  }) => (
    process.env[
      keyByDataSource('CUBEJS_DB_EXPORT_BUCKET_AZURE_KEY', dataSource)
    ]
  ),

  /**
   * Export bucket options for Integration based.
   */
  dbExportIntegration: ({
    dataSource,
  }: {
    dataSource: string,
  }) => (
    process.env[
      keyByDataSource('CUBEJS_DB_EXPORT_INTEGRATION', dataSource)
    ]
  ),

  /**
   * Export bucket options for GCS.
   */
  dbExportGCSCredentials: ({
    dataSource,
  }: {
    dataSource: string,
  }) => {
    const credentials = process.env[
      keyByDataSource('CUBEJS_DB_EXPORT_GCS_CREDENTIALS', dataSource)
    ];
>>>>>>> 9423f461
    if (credentials) {
      return JSON.parse(
        Buffer.from(credentials, 'base64').toString('utf8')
      );
    }
    return undefined;
  },

  /** ****************************************************************
   * Databricks Driver                                               *
   ***************************************************************** */

  /**
   * Databricks jdbc-connection url.
   */
  databrickUrl: ({
    dataSource,
  }: {
    dataSource: string,
  }) => {
    const val = process.env[
      keyByDataSource('CUBEJS_DB_DATABRICKS_URL', dataSource)
    ];
    if (!val) {
      throw new Error(
        `The ${
          keyByDataSource('CUBEJS_DB_DATABRICKS_URL', dataSource)
        } is required and missing.`
      );
    }
    return val;
  },

  /**
   * Databricks jdbc-connection token.
   */
  databrickToken: ({
    dataSource
  }: {
    dataSource: string,
  }) => (
    process.env[
      keyByDataSource('CUBEJS_DB_DATABRICKS_TOKEN', dataSource)
    ]
  ),

  /**
   * Accept Databricks policy flag. This environment variable doesn't
   * need to be split by the data source.
   */
  databrickAcceptPolicy: () => (
    get('CUBEJS_DB_DATABRICKS_ACCEPT_POLICY').asBoolStrict()
  ),

  /** ****************************************************************
   * Athena Driver                                                   *
   ***************************************************************** */

  /**
   * Athena AWS key.
   */
  athenaAwsKey: ({
    dataSource
  }: {
    dataSource: string,
  }) => (
    // TODO (buntarb): this name is a common. Deprecate and replace?
    process.env[keyByDataSource('CUBEJS_AWS_KEY', dataSource)]
  ),

  /**
   * Athena AWS secret.
   */
  athenaAwsSecret: ({
    dataSource
  }: {
    dataSource: string,
  }) => (
    // TODO (buntarb): this name is a common. Deprecate and replace?
    process.env[keyByDataSource('CUBEJS_AWS_SECRET', dataSource)]
  ),

  /**
   * Athena AWS region.
   */
  athenaAwsRegion: ({
    dataSource
  }: {
    dataSource: string,
  }) => (
    // TODO (buntarb): this name is a common. Deprecate and replace?
    process.env[keyByDataSource('CUBEJS_AWS_REGION', dataSource)]
  ),

  /**
   * Athena AWS S3 output location.
   */
  athenaAwsS3OutputLocation: ({
    dataSource
  }: {
    dataSource: string,
  }) => (
    // TODO (buntarb): this name is a common. Deprecate and replace?
    process.env[
      keyByDataSource('CUBEJS_AWS_S3_OUTPUT_LOCATION', dataSource)
    ]
  ),

  /**
   * Athena AWS workgroup.
   */
  athenaAwsWorkgroup: ({
    dataSource
  }: {
    dataSource: string,
  }) => (
    // TODO (buntarb): Deprecate and replace?
    process.env[
      keyByDataSource('CUBEJS_AWS_ATHENA_WORKGROUP', dataSource)
    ]
  ),

  /** ****************************************************************
   * BigQuery Driver                                                 *
   ***************************************************************** */

  /**
   * BigQuery project ID.
   */
  bigqueryProjectId: ({
    dataSource
  }: {
    dataSource: string,
  }) => (
    process.env[keyByDataSource('CUBEJS_DB_BQ_PROJECT_ID', dataSource)]
  ),

  /**
   * BigQuery Key file.
   */
  bigqueryKeyFile: ({
    dataSource
  }: {
    dataSource: string,
  }) => (
    process.env[keyByDataSource('CUBEJS_DB_BQ_KEY_FILE', dataSource)]
  ),

  /**
   * BigQuery credentials.
   */
  bigqueryCredentials: ({
    dataSource
  }: {
    dataSource: string,
  }) => (
    process.env[
      keyByDataSource('CUBEJS_DB_BQ_CREDENTIALS', dataSource)
    ]
  ),

  /**
   * BigQuery location.
   */
  bigqueryLocation: ({
    dataSource
  }: {
    dataSource: string,
  }) => (
    process.env[keyByDataSource('CUBEJS_DB_BQ_LOCATION', dataSource)]
  ),

  /**
   * BigQuery export bucket.
   * @deprecated
   */
  bigqueryExportBucket: ({
    dataSource
  }: {
    dataSource: string,
  }) => {
    console.warn(
      'The CUBEJS_DB_BQ_EXPORT_BUCKET is deprecated. ' +
      'Please, use the CUBEJS_DB_EXPORT_BUCKET instead.'
    );
    return process.env[
      keyByDataSource('CUBEJS_DB_BQ_EXPORT_BUCKET', dataSource)
    ];
  },

  /** ****************************************************************
   * ClickHouse Driver                                               *
   ***************************************************************** */

  /**
   * ClickHouse read only flag.
   */
  clickhouseReadOnly: ({
    dataSource
  }: {
    dataSource: string,
  }) => (
    process.env[
      keyByDataSource('CUBEJS_DB_CLICKHOUSE_READONLY', dataSource)
    ]
  ),

  /** ****************************************************************
   * ElasticSearch Driver                                            *
   ***************************************************************** */

  /**
   * ElasticSearch API Id.
   */
  elasticApiId: ({
    dataSource
  }: {
    dataSource: string,
  }) => (
    process.env[
      keyByDataSource('CUBEJS_DB_ELASTIC_APIKEY_ID', dataSource)
    ]
  ),

  /**
   * ElasticSearch API Key.
   */
  elasticApiKey: ({
    dataSource
  }: {
    dataSource: string,
  }) => (
    process.env[
      keyByDataSource('CUBEJS_DB_ELASTIC_APIKEY_KEY', dataSource)
    ]
  ),

  /**
   * ElasticSearch OpenDistro flag.
   */
  elasticOpenDistro: ({
    dataSource
  }: {
    dataSource: string,
  }) => (
    process.env[
      keyByDataSource('CUBEJS_DB_ELASTIC_OPENDISTRO', dataSource)
    ]
  ),

  /**
   * ElasticSearch query format.
   */
  elasticQueryFormat: ({
    dataSource
  }: {
    dataSource: string,
  }) => (
    process.env[
      keyByDataSource('CUBEJS_DB_ELASTIC_QUERY_FORMAT', dataSource)
    ]
  ),

  /** ****************************************************************
   * Firebolt Driver                                                 *
   ***************************************************************** */

  /**
   * Firebolt API endpoint.
   */
  fireboltApiEndpoint: ({
    dataSource
  }: {
    dataSource: string,
  }) => (
    process.env[
      keyByDataSource('CUBEJS_FIREBOLT_API_ENDPOINT', dataSource)
    ]
  ),

  /**
   * Firebolt engine name.
   */
  fireboltEngineName: ({
    dataSource
  }: {
    dataSource: string,
  }) => (
    process.env[
      keyByDataSource('CUBEJS_FIREBOLT_ENGINE_NAME', dataSource)
    ]
  ),

  /**
   * Firebolt engine endpoint.
   */
  fireboltEngineEndpoint: ({
    dataSource
  }: {
    dataSource: string,
  }) => (
    process.env[
      keyByDataSource('CUBEJS_FIREBOLT_ENGINE_ENDPOINT', dataSource)
    ]
  ),

  /** ****************************************************************
   * Hive Driver                                                     *
   ***************************************************************** */

  /**
   * Hive type.
   */
  hiveType: ({
    dataSource
  }: {
    dataSource: string,
  }) => (
    process.env[
      keyByDataSource('CUBEJS_DB_HIVE_TYPE', dataSource)
    ]
  ),

  /**
   * Hive version.
   */
  hiveVer: ({
    dataSource
  }: {
    dataSource: string,
  }) => (
    process.env[
      keyByDataSource('CUBEJS_DB_HIVE_VER', dataSource)
    ]
  ),

  /**
   * Hive thrift version.
   */
  hiveThriftVer: ({
    dataSource
  }: {
    dataSource: string,
  }) => (
    process.env[
      keyByDataSource('CUBEJS_DB_HIVE_THRIFT_VER', dataSource)
    ]
  ),

  /**
   * Hive CDH version.
   */
  hiveCdhVer: ({
    dataSource
  }: {
    dataSource: string,
  }) => (
    process.env[
      keyByDataSource('CUBEJS_DB_HIVE_CDH_VER', dataSource)
    ]
  ),

  /** ****************************************************************
   * Aurora Driver                                                   *
   ***************************************************************** */

  /**
   * Aurora secret ARN.
   */
  auroraSecretArn: ({
    dataSource
  }: {
    dataSource: string,
  }) => (
    process.env[
      keyByDataSource('CUBEJS_DATABASE_SECRET_ARN', dataSource)
    ]
  ),

  /**
   * Aurora cluster ARN.
   */
  auroraClusterArn: ({
    dataSource
  }: {
    dataSource: string,
  }) => (
    process.env[
      keyByDataSource('CUBEJS_DATABASE_CLUSTER_ARN', dataSource)
    ]
  ),

  /** ****************************************************************
   * Redshift Driver                                                 *
   ***************************************************************** */

  /**
   * Redshift export bucket unload ARN.
   */
  redshiftUnloadArn: ({
    dataSource
  }: {
    dataSource: string,
  }) => (
    process.env[
      keyByDataSource('CUBEJS_DB_EXPORT_BUCKET_REDSHIFT_ARN', dataSource)
    ]
  ),

  /** ****************************************************************
   * Snowflake Driver                                                *
   ***************************************************************** */

  /**
   * Snowflake account.
   */
  snowflakeAccount: ({
    dataSource
  }: {
    dataSource: string,
  }) => (
    process.env[
      keyByDataSource('CUBEJS_DB_SNOWFLAKE_ACCOUNT', dataSource)
    ]
  ),

  /**
   * Snowflake region.
   */
  snowflakeRegion: ({
    dataSource
  }: {
    dataSource: string,
  }) => (
    process.env[
      keyByDataSource('CUBEJS_DB_SNOWFLAKE_REGION', dataSource)
    ]
  ),

  /**
   * Snowflake warehouse.
   */
  snowflakeWarehouse: ({
    dataSource
  }: {
    dataSource: string,
  }) => (
    process.env[
      keyByDataSource('CUBEJS_DB_SNOWFLAKE_WAREHOUSE', dataSource)
    ]
  ),

  /**
   * Snowflake role.
   */
  snowflakeRole: ({
    dataSource
  }: {
    dataSource: string,
  }) => (
    process.env[
      keyByDataSource('CUBEJS_DB_SNOWFLAKE_ROLE', dataSource)
    ]
  ),

  /**
   * Snowflake session keep alive flag.
   */
  snowflakeSessionKeepAlive: ({
    dataSource
  }: {
    dataSource: string,
  }) => {
    const val = process.env[
      keyByDataSource(
        'CUBEJS_DB_SNOWFLAKE_CLIENT_SESSION_KEEP_ALIVE',
        dataSource,
      )
    ];
    if (val) {
      if (val.toLocaleLowerCase() === 'true') {
        return true;
      } else if (val.toLowerCase() === 'false') {
        return false;
      } else {
        throw new TypeError(
          `The ${
            keyByDataSource(
              'CUBEJS_DB_SNOWFLAKE_CLIENT_SESSION_KEEP_ALIVE',
              dataSource,
            )
          } must be either 'true' or 'false'.`
        );
      }
    } else {
      return undefined;
    }
  },

  /**
   * Snowflake authenticator.
   */
  snowflakeAuthenticator: ({
    dataSource
  }: {
    dataSource: string,
  }) => (
    process.env[
      keyByDataSource('CUBEJS_DB_SNOWFLAKE_AUTHENTICATOR', dataSource)
    ]
  ),

  /**
   * Snowflake private key.
   */
  snowflakePrivateKey: ({
    dataSource
  }: {
    dataSource: string,
  }) => (
    process.env[
      keyByDataSource('CUBEJS_DB_SNOWFLAKE_PRIVATE_KEY', dataSource)
    ]
  ),

  /**
   * Snowflake private key path.
   */
  snowflakePrivateKeyPath: ({
    dataSource
  }: {
    dataSource: string,
  }) => (
    process.env[
      keyByDataSource('CUBEJS_DB_SNOWFLAKE_PRIVATE_KEY_PATH', dataSource)
    ]
  ),

  /**
   * Snowflake private key pass.
   */
  snowflakePrivateKeyPass: ({
    dataSource
  }: {
    dataSource: string,
  }) => (
    process.env[
      keyByDataSource('CUBEJS_DB_SNOWFLAKE_PRIVATE_KEY_PASS', dataSource)
    ]
  ),

  /** ****************************************************************
   * Presto Driver                                                   *
   ***************************************************************** */

  /**
   * Presto catalog.
   */
  dbCatalog: ({
    dataSource,
  }: {
    dataSource: string,
  }) => {
    console.warn(
      'The CUBEJS_DB_CATALOG is deprecated. ' +
      'Please, use the CUBEJS_DB_PRESTO_CATALOG instead.'
    );
    return process.env[
      keyByDataSource('CUBEJS_DB_CATALOG', dataSource)
    ];
  },

  /**
   * Presto catalog.
   */
  prestoCatalog: ({
    dataSource,
  }: {
    dataSource: string,
  }) => (
    process.env[
      keyByDataSource('CUBEJS_DB_PRESTO_CATALOG', dataSource)
    ]
  ),

  /** ****************************************************************
   * Cube Store Driver                                               *
   ***************************************************************** */

  cubeStoreHost: () => get('CUBEJS_CUBESTORE_HOST')
    .asString(),
  cubeStorePort: () => get('CUBEJS_CUBESTORE_PORT')
    .asPortNumber(),
  cubeStoreUser: () => get('CUBEJS_CUBESTORE_USER')
    .asString(),
  cubeStorePass: () => get('CUBEJS_CUBESTORE_PASS')
    .asString(),
<<<<<<< HEAD
  // Databricks
  databrickUrl: () => get('CUBEJS_DB_DATABRICKS_URL')
    .required()
    .asString(),
  databrickToken: () => get('CUBEJS_DB_DATABRICKS_TOKEN')
    .asString(),
  databrickAcceptPolicy: () => get('CUBEJS_DB_DATABRICKS_ACCEPT_POLICY')
    .asBoolStrict(),
  databricksStorageCredentialName: () => get('CUBEJS_DB_DATABRICKS_STORAGE_CREDENTIAL_NAME').asString(),
=======

>>>>>>> 9423f461
  // Redis
  redisPoolMin: () => get('CUBEJS_REDIS_POOL_MIN')
    .default('2')
    .asInt(),
  redisPoolMax: () => get('CUBEJS_REDIS_POOL_MAX')
    .default('1000')
    .asInt(),
  redisUseIORedis: () => get('CUBEJS_REDIS_USE_IOREDIS')
    .default('false')
    .asBoolStrict(),
  allowUngroupedWithoutPrimaryKey: () => get('CUBEJS_ALLOW_UNGROUPED_WITHOUT_PRIMARY_KEY')
    .default('false')
    .asBoolStrict(),
  redisPassword: () => {
    const redisPassword = get('CUBEJS_REDIS_PASSWORD')
      .asString();
    if (redisPassword) {
      return redisPassword;
    }

    const legacyRedisPassword = get('REDIS_PASSWORD')
      .asString();
    if (legacyRedisPassword) {
      if (!legacyRedisPasswordAlerted) {
        displayCLIWarning('REDIS_PASSWORD is deprecated and will be removed, please use CUBEJS_REDIS_PASSWORD.');

        legacyRedisPasswordAlerted = true;
      }

      return legacyRedisPassword;
    }

    return undefined;
  },
  redisUrl: () => {
    const redisUrl = get('CUBEJS_REDIS_URL')
      .asString();
    if (redisUrl) {
      return redisUrl;
    }

    const legacyRedisUrl = get('REDIS_URL')
      .asString();
    if (legacyRedisUrl) {
      if (!legacyRedisUrlAlerted) {
        displayCLIWarning('REDIS_URL is deprecated and will be removed, please use CUBEJS_REDIS_URL.');

        legacyRedisUrlAlerted = true;
      }

      return legacyRedisUrl;
    }

    return undefined;
  },
  redisTls: () => {
    const redisTls = get('CUBEJS_REDIS_TLS')
      .asBoolStrict();
    if (redisTls) {
      return redisTls;
    }

    const legacyRedisTls = get('REDIS_TLS')
      .asBoolStrict();
    if (legacyRedisTls) {
      if (!legacyRedisTlsAlerted) {
        displayCLIWarning('REDIS_TLS is deprecated and will be removed, please use CUBEJS_REDIS_TLS.');

        legacyRedisTlsAlerted = true;
      }

      return legacyRedisTls;
    }

    return false;
  },
  nodeEnv: () => get('NODE_ENV')
    .asString(),
  cacheAndQueueDriver: () => get('CUBEJS_CACHE_AND_QUEUE_DRIVER')
    .asString(),
  jwkUrl: () => get('CUBEJS_JWK_URL')
    .asString(),
  jwtKey: () => get('CUBEJS_JWT_KEY')
    .asString(),
  jwtAlgorithms: () => get('CUBEJS_JWT_ALGS')
    .asArray(','),
  jwtAudience: () => get('CUBEJS_JWT_AUDIENCE')
    .asString(),
  jwtIssuer: () => get('CUBEJS_JWT_ISSUER')
    .asArray(','),
  jwtSubject: () => get('CUBEJS_JWT_SUBJECT')
    .asString(),
  jwtClaimsNamespace: () => get('CUBEJS_JWT_CLAIMS_NAMESPACE')
    .asString(),
  playgroundAuthSecret: () => get('CUBEJS_PLAYGROUND_AUTH_SECRET')
    .asString(),
  agentFrameSize: () => get('CUBEJS_AGENT_FRAME_SIZE')
    .default('200')
    .asInt(),
  agentEndpointUrl: () => get('CUBEJS_AGENT_ENDPOINT_URL')
    .asString(),
  agentFlushInterval: () => get('CUBEJS_AGENT_FLUSH_INTERVAL')
    .default(1000)
    .asInt(),
  agentMaxSockets: () => get('CUBEJS_AGENT_MAX_SOCKETS')
    .default(100)
    .asInt(),
  instanceId: () => get('CUBEJS_INSTANCE_ID')
    .asString(),
  telemetry: () => get('CUBEJS_TELEMETRY')
    .default('true')
    .asBool(),
  // SQL Interface
  sqlPort: () => {
    const port = asFalseOrPort(process.env.CUBEJS_SQL_PORT || 'false', 'CUBEJS_SQL_PORT');
    if (port) {
      return port;
    }

    return undefined;
  },
  pgSqlPort: () => {
    const port = asFalseOrPort(process.env.CUBEJS_PG_SQL_PORT || 'false', 'CUBEJS_PG_SQL_PORT');
    if (port) {
      return port;
    }

    return undefined;
  },
  sqlNonce: () => {
    if (process.env.CUBEJS_SQL_NONCE) {
      if (process.env.CUBEJS_SQL_NONCE.length < 14) {
        throw new InvalidConfiguration('CUBEJS_SQL_NONCE', process.env.CUBEJS_SQL_NONCE, 'Is too short. It should be 14 chars at least.');
      }

      return process.env.CUBEJS_SQL_NONCE;
    }

    return undefined;
  },
  sqlUser: () => get('CUBEJS_SQL_USER').asString(),
  sqlPassword: () => get('CUBEJS_SQL_PASSWORD').asString(),
  sqlSuperUser: () => get('CUBEJS_SQL_SUPER_USER').asString(),
  // Experiments & Preview flags
  livePreview: () => get('CUBEJS_LIVE_PREVIEW')
    .default('true')
    .asBoolStrict(),
  preAggregationsQueueEventsBus: () => get('CUBEJS_PRE_AGGREGATIONS_QUEUE_EVENTS_BUS')
    .default('false')
    .asBoolStrict(),
  externalDefault: () => get('CUBEJS_EXTERNAL_DEFAULT')
    .default('true')
    .asBoolStrict(),
  scheduledRefreshDefault: () => get(
    'CUBEJS_SCHEDULED_REFRESH_DEFAULT'
  ).default('true').asBoolStrict(),
  previewFeatures: () => get('CUBEJS_PREVIEW_FEATURES')
    .default('false')
    .asBoolStrict(),
  batchingRowSplitCount: () => get('CUBEJS_BATCHING_ROW_SPLIT_COUNT')
    .default(256 * 1024)
    .asInt(),
  maxSourceRowLimit: () => get('CUBEJS_MAX_SOURCE_ROW_LIMIT')
    .default(200000)
    .asInt()
};

type Vars = typeof variables;

export function getEnv<T extends keyof Vars>(key: T, opts?: Parameters<Vars[T]>): ReturnType<Vars[T]> {
  if (key in variables) {
    return variables[key](opts);
  }

  throw new Error(
    `Unsupported env variable: "${key}"`,
  );
}

export function isDockerImage(): boolean {
  return Boolean(process.env.CUBEJS_DOCKER_IMAGE_TAG);
}<|MERGE_RESOLUTION|>--- conflicted
+++ resolved
@@ -564,37 +564,6 @@
     }
     return val;
   },
-<<<<<<< HEAD
-  maxPartitionsPerCube: () => get('CUBEJS_MAX_PARTITIONS_PER_CUBE')
-    .default('10000')
-    .asInt(),
-  // Common db options
-  dbName: ({ required }: { required?: boolean }) => get('CUBEJS_DB_NAME')
-    .required(required)
-    .asString(),
-  dbCatalog: () => get('CUBEJS_DB_CATALOG').asString(),
-  // Export Bucket options
-  dbExportBucketType: ({ supported }: { supported: ('s3' | 'gcp' | 'azure')[] }) => get('CUBEJS_DB_EXPORT_BUCKET_TYPE')
-    .asEnum(supported),
-  dbExportBucket: () => get('CUBEJS_DB_EXPORT_BUCKET')
-    .asString(),
-  dbExportBucketMountDir: () => get('CUBEJS_DB_EXPORT_BUCKET_MOUNT_DIR')
-    .asString(),
-  // Export bucket options for AWS S3
-  dbExportBucketAwsKey: () => get('CUBEJS_DB_EXPORT_BUCKET_AWS_KEY')
-    .asString(),
-  dbExportBucketAwsSecret: () => get('CUBEJS_DB_EXPORT_BUCKET_AWS_SECRET')
-    .asString(),
-  dbExportBucketAwsRegion: () => get('CUBEJS_DB_EXPORT_BUCKET_AWS_REGION')
-    .asString(),
-  // Export bucket options for Integration based
-  dbExportIntegration: () => get('CUBEJS_DB_EXPORT_INTEGRATION')
-    .asString(),
-  // Export bucket options for GCS
-  dbExportGCSCredentials: () => {
-    const credentials = get('CUBEJS_DB_EXPORT_GCS_CREDENTIALS')
-      .asString();
-=======
 
   /**
    * Export bucket storage URI.
@@ -697,7 +666,6 @@
     const credentials = process.env[
       keyByDataSource('CUBEJS_DB_EXPORT_GCS_CREDENTIALS', dataSource)
     ];
->>>>>>> 9423f461
     if (credentials) {
       return JSON.parse(
         Buffer.from(credentials, 'base64').toString('utf8')
@@ -751,6 +719,22 @@
   databrickAcceptPolicy: () => (
     get('CUBEJS_DB_DATABRICKS_ACCEPT_POLICY').asBoolStrict()
   ),
+
+  databricksStorageCredentialName: ({
+    dataSource
+  }: {
+    dataSource: string,
+  }) => process.env[
+    keyByDataSource('CUBEJS_DB_DATABRICKS_STORAGE_CREDENTIAL_NAME', dataSource)
+  ],
+
+  databricksDbCatalog: ({
+    dataSource
+  }: {
+    dataSource: string,
+  }) => process.env[
+    keyByDataSource('CUBEJS_DB_DATABRICKS_DB_CATALOG', dataSource)
+  ],
 
   /** ****************************************************************
    * Athena Driver                                                   *
@@ -1295,19 +1279,6 @@
     .asString(),
   cubeStorePass: () => get('CUBEJS_CUBESTORE_PASS')
     .asString(),
-<<<<<<< HEAD
-  // Databricks
-  databrickUrl: () => get('CUBEJS_DB_DATABRICKS_URL')
-    .required()
-    .asString(),
-  databrickToken: () => get('CUBEJS_DB_DATABRICKS_TOKEN')
-    .asString(),
-  databrickAcceptPolicy: () => get('CUBEJS_DB_DATABRICKS_ACCEPT_POLICY')
-    .asBoolStrict(),
-  databricksStorageCredentialName: () => get('CUBEJS_DB_DATABRICKS_STORAGE_CREDENTIAL_NAME').asString(),
-=======
-
->>>>>>> 9423f461
   // Redis
   redisPoolMin: () => get('CUBEJS_REDIS_POOL_MIN')
     .default('2')
